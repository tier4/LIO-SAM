#include "utility.h"
#include "lio_sam/cloud_info.h"

struct VelodynePointXYZIRT
{
  PCL_ADD_POINT4D
    PCL_ADD_INTENSITY;
  uint16_t ring;
  float time;
  EIGEN_MAKE_ALIGNED_OPERATOR_NEW
} EIGEN_ALIGN16;
POINT_CLOUD_REGISTER_POINT_STRUCT(
  VelodynePointXYZIRT,
  (float, x, x)(float, y, y) (float, z, z) (float, intensity, intensity)(
    uint16_t, ring,
    ring) (float, time, time)
)

struct OusterPointXYZIRT
{
  PCL_ADD_POINT4D;
  float intensity;
  uint32_t t;
  uint16_t reflectivity;
  uint8_t ring;
  uint16_t noise;
  uint32_t range;
  EIGEN_MAKE_ALIGNED_OPERATOR_NEW
} EIGEN_ALIGN16;
POINT_CLOUD_REGISTER_POINT_STRUCT(
  OusterPointXYZIRT,
  (float, x, x)(float, y, y) (float, z, z) (float, intensity, intensity)(uint32_t, t, t) (
    uint16_t,
    reflectivity, reflectivity)(uint8_t, ring, ring) (uint16_t, noise, noise) (
    uint32_t, range,
    range)
)

// Use the Velodyne point format as a common representation
using PointXYZIRT = VelodynePointXYZIRT;

const int queueLength = 2000;

std::mutex imuLock;

class IMUBuffer
{
public:
  void imuHandler(const sensor_msgs::Imu::ConstPtr & imuMsg)
  {
    sensor_msgs::Imu thisImu = imu_converter_.imuConverter(*imuMsg);

    std::lock_guard<std::mutex> lock1(imuLock);
    imuQueue.push_back(thisImu);
    double roll, pitch, yaw;
    tf::Quaternion orientation;
    tf::quaternionMsgToTF(thisImu.orientation, orientation);
    tf::Matrix3x3(orientation).getRPY(roll, pitch, yaw);
  }
  std::deque<sensor_msgs::Imu> imuQueue;

private:
  IMUConverter imu_converter_;
};

class ImageProjection : public ParamServer
{
private:
  std::mutex odoLock;

  ros::Subscriber subLaserCloud;

  ros::Publisher pubExtractedCloud;
  ros::Publisher pubLaserCloudInfo;

  ros::Subscriber subImu;

  ros::Subscriber subOdom;
  std::deque<nav_msgs::Odometry> odomQueue;

  std::deque<sensor_msgs::PointCloud2> cloudQueue;
  sensor_msgs::PointCloud2 currentCloudMsg;

  std::array<double, queueLength> imuTime;
  std::array<Eigen::Vector3d, queueLength> imuRot;

  int imuPointerCur;
  bool firstPointFlag;
  Eigen::Affine3f transStartInverse;

  pcl::PointCloud<PointXYZIRT>::Ptr laserCloudIn;
  pcl::PointCloud<PointType>::Ptr fullCloud;
  pcl::PointCloud<PointType>::Ptr extractedCloud;

  int deskewFlag;
  cv::Mat rangeMat;

  bool odomDeskewFlag;
  float odomIncreX;
  float odomIncreY;
  float odomIncreZ;

  lio_sam::cloud_info cloudInfo;
  double timeScanCur;
  double timeScanEnd;
  std_msgs::Header cloudHeader;
  IMUBuffer imu_buffer;

public:
  ImageProjection()
  : deskewFlag(0)
  {
    subImu = nh.subscribe(
      imuTopic, 2000,
      &IMUBuffer::imuHandler, &imu_buffer,
      ros::TransportHints().tcpNoDelay());
    subOdom = nh.subscribe<nav_msgs::Odometry>(
      odomTopic + "_incremental", 2000,
      &ImageProjection::odometryHandler, this,
      ros::TransportHints().tcpNoDelay()
    );
    subLaserCloud = nh.subscribe<sensor_msgs::PointCloud2>(
      pointCloudTopic, 5,
      &ImageProjection::cloudHandler, this, ros::TransportHints().tcpNoDelay());

    pubExtractedCloud =
      nh.advertise<sensor_msgs::PointCloud2>("lio_sam/deskew/cloud_deskewed", 1);
    pubLaserCloudInfo =
      nh.advertise<lio_sam::cloud_info>("lio_sam/deskew/cloud_info", 1);

    laserCloudIn.reset(new pcl::PointCloud<PointXYZIRT>());
    fullCloud.reset(new pcl::PointCloud<PointType>());
    extractedCloud.reset(new pcl::PointCloud<PointType>());

    fullCloud->points.resize(N_SCAN * Horizon_SCAN);

    cloudInfo.startRingIndex.assign(N_SCAN, 0);
    cloudInfo.endRingIndex.assign(N_SCAN, 0);

    cloudInfo.pointColInd.assign(N_SCAN * Horizon_SCAN, 0);
    cloudInfo.pointRange.assign(N_SCAN * Horizon_SCAN, 0);

    laserCloudIn->clear();
    extractedCloud->clear();
    // reset range matrix for range image projection
    rangeMat = cv::Mat(N_SCAN, Horizon_SCAN, CV_32F, cv::Scalar::all(FLT_MAX));

    imuPointerCur = 0;
    firstPointFlag = true;
    odomDeskewFlag = false;

    for (int i = 0; i < queueLength; ++i) {
      imuTime[i] = 0;
      imuRot[i] = Eigen::Vector3d::Zero();
    }

    pcl::console::setVerbosityLevel(pcl::console::L_ERROR);
  }

  ~ImageProjection() {}

  void odometryHandler(const nav_msgs::Odometry::ConstPtr & odometryMsg)
  {
    std::lock_guard<std::mutex> lock2(odoLock);
    odomQueue.push_back(*odometryMsg);
  }

  void cloudHandler(const sensor_msgs::PointCloud2ConstPtr & laserCloudMsg)
  {
    if (!cachePointCloud(laserCloudMsg)) {
      return;
    }

    if (!deskewInfo(imuPointerCur)) {
      return;
    }

    projectPointCloud(laserCloudIn->points, imuPointerCur);

    int count = 0;
    // extract segmented cloud for lidar odometry
    for (int i = 0; i < N_SCAN; ++i) {
      cloudInfo.startRingIndex[i] = count - 1 + 5;

      for (int j = 0; j < Horizon_SCAN; ++j) {
        if (rangeMat.at<float>(i, j) != FLT_MAX) {
          // mark the points' column index for marking occlusion later
          cloudInfo.pointColInd[count] = j;
          // save range info
          cloudInfo.pointRange[count] = rangeMat.at<float>(i, j);
          // save extracted cloud
          extractedCloud->push_back(fullCloud->points[j + i * Horizon_SCAN]);
          // size of extracted cloud
          ++count;
        }
      }
      cloudInfo.endRingIndex[i] = count - 1 - 5;
    }

    cloudInfo.header = cloudHeader;
    cloudInfo.cloud_deskewed = publishCloud(
      &pubExtractedCloud, *extractedCloud,
      cloudHeader.stamp, lidarFrame);
    pubLaserCloudInfo.publish(cloudInfo);

    laserCloudIn->clear();
    extractedCloud->clear();
    // reset range matrix for range image projection
    rangeMat = cv::Mat(N_SCAN, Horizon_SCAN, CV_32F, cv::Scalar::all(FLT_MAX));

    imuPointerCur = 0;
    firstPointFlag = true;
    odomDeskewFlag = false;

    for (int i = 0; i < queueLength; ++i) {
      imuTime[i] = 0;
      imuRot[i] = Eigen::Vector3d::Zero();
    }
  }

  bool cachePointCloud(const sensor_msgs::PointCloud2ConstPtr & laserCloudMsg)
  {

    // cache point cloud
    cloudQueue.push_back(*laserCloudMsg);
    if (cloudQueue.size() <= 2) {
      return false;
    }

    pcl::PointCloud<OusterPointXYZIRT> tmpOusterCloudIn;

    // convert cloud
    currentCloudMsg = std::move(cloudQueue.front());
    cloudQueue.pop_front();
    if (sensor == SensorType::VELODYNE) {
      pcl::moveFromROSMsg(currentCloudMsg, *laserCloudIn);
    } else if (sensor == SensorType::OUSTER) {
      // Convert to Velodyne format
      pcl::moveFromROSMsg(currentCloudMsg, tmpOusterCloudIn);
      laserCloudIn->points.resize(tmpOusterCloudIn.size());
      laserCloudIn->is_dense = tmpOusterCloudIn.is_dense;
      for (size_t i = 0; i < tmpOusterCloudIn.size(); i++) {
        auto & src = tmpOusterCloudIn.points[i];
        auto & dst = laserCloudIn->points[i];
        dst.x = src.x;
        dst.y = src.y;
        dst.z = src.z;
        dst.intensity = src.intensity;
        dst.ring = src.ring;
        dst.time = src.t * 1e-9f;
      }
    } else {
      ROS_ERROR_STREAM("Unknown sensor type: " << int(sensor));
      ros::shutdown();
    }

    // get timestamp
    cloudHeader = currentCloudMsg.header;
    timeScanCur = cloudHeader.stamp.toSec();
    timeScanEnd = timeScanCur + laserCloudIn->points.back().time;

    // check dense flag
    if (laserCloudIn->is_dense == false) {
      ROS_ERROR("Point cloud is not in dense format, please remove NaN points first!");
      ros::shutdown();
    }

    // check ring channel
    static int ringFlag = 0;
    if (ringFlag == 0) {
      ringFlag = -1;
      for (int i = 0; i < (int)currentCloudMsg.fields.size(); ++i) {
        if (currentCloudMsg.fields[i].name == "ring") {
          ringFlag = 1;
          break;
        }
      }
      if (ringFlag == -1) {
        ROS_ERROR("Point cloud ring channel not available, please configure your point cloud data!");
        ros::shutdown();
      }
    }

    // check point time
    if (deskewFlag == 0) {
      deskewFlag = -1;
      for (auto & field : currentCloudMsg.fields) {
        if (field.name == "time" || field.name == "t" || field.name == "time_stamp") {
          deskewFlag = 1;
          break;
        }
      }
      if (deskewFlag == -1) {
        ROS_WARN(
          "Point cloud timestamp not available, deskew function disabled, system will drift significantly!");
      }
    }

    return true;
  }

  bool deskewInfo(int & imuPointerCur)
  {
    std::lock_guard<std::mutex> lock1(imuLock);
    std::lock_guard<std::mutex> lock2(odoLock);

    // make sure IMU data available for the scan
    if (imu_buffer.imuQueue.empty()) {
      ROS_DEBUG("IMU queue empty ...");
      return false;
    }

    if (imu_buffer.imuQueue.front().header.stamp.toSec() > timeScanCur) {
      ROS_DEBUG("IMU time = %f", imu_buffer.imuQueue.front().header.stamp.toSec());
      ROS_DEBUG("LiDAR time = %f", timeScanCur);
      ROS_DEBUG("Timestamp of IMU data too late");
      return false;
    }

    if (imu_buffer.imuQueue.back().header.stamp.toSec() < timeScanEnd) {
      ROS_DEBUG("Timestamp of IMU data too early");
      return false;
    }

    imuDeskewInfo(imuPointerCur);

    odomDeskewInfo();

    return true;
  }

  void imuDeskewInfo(int & imuPointerCur)
  {
    cloudInfo.imuAvailable = false;

    while (!imu_buffer.imuQueue.empty()) {
      if (imu_buffer.imuQueue.front().header.stamp.toSec() < timeScanCur - 0.01) {
        imu_buffer.imuQueue.pop_front();
      } else {
        break;
      }
    }

    if (imu_buffer.imuQueue.empty()) {
      return;
    }

    imuPointerCur = 0;

    for (int i = 0; i < (int)imu_buffer.imuQueue.size(); ++i) {
      sensor_msgs::Imu thisImuMsg = imu_buffer.imuQueue[i];
      double currentImuTime = thisImuMsg.header.stamp.toSec();

      // get roll, pitch, and yaw estimation for this scan
      if (currentImuTime <= timeScanCur) {
        std::tie(
          cloudInfo.imuRollInit,
          cloudInfo.imuPitchInit,
          cloudInfo.imuYawInit) = imuRPY2rosRPY(thisImuMsg.orientation);
      }

      if (currentImuTime > timeScanEnd + 0.01) {
        break;
      }

      if (imuPointerCur == 0) {
        imuRot[0] = Eigen::Vector3d::Zero();
        imuTime[0] = currentImuTime;
        ++imuPointerCur;
        continue;
      }

      // get angular velocity
      const Eigen::Vector3d angular = imuAngular2rosAngular(thisImuMsg.angular_velocity);

      // integrate rotation
      double timeDiff = currentImuTime - imuTime[imuPointerCur - 1];
      imuRot[imuPointerCur] = imuRot[imuPointerCur - 1] + angular * timeDiff;
      imuTime[imuPointerCur] = currentImuTime;
      ++imuPointerCur;
    }

    --imuPointerCur;

    if (imuPointerCur <= 0) {
      return;
    }

    cloudInfo.imuAvailable = true;
  }

  void odomDeskewInfo()
  {
    cloudInfo.odomAvailable = false;

    while (!odomQueue.empty()) {
      if (odomQueue.front().header.stamp.toSec() < timeScanCur - 0.01) {
        odomQueue.pop_front();
      } else {
        break;
      }
    }

    if (odomQueue.empty()) {
      return;
    }

    if (odomQueue.front().header.stamp.toSec() > timeScanCur) {
      return;
    }

    // get start odometry at the beinning of the scan
    nav_msgs::Odometry startOdomMsg;

    for (int i = 0; i < (int)odomQueue.size(); ++i) {
      startOdomMsg = odomQueue[i];

      if (ROS_TIME(&startOdomMsg) < timeScanCur) {
        continue;
      } else {
        break;
      }
    }

    tf::Quaternion orientation;
    tf::quaternionMsgToTF(startOdomMsg.pose.pose.orientation, orientation);

    double roll, pitch, yaw;
    tf::Matrix3x3(orientation).getRPY(roll, pitch, yaw);

    // Initial guess used in mapOptimization
    cloudInfo.initialGuessX = startOdomMsg.pose.pose.position.x;
    cloudInfo.initialGuessY = startOdomMsg.pose.pose.position.y;
    cloudInfo.initialGuessZ = startOdomMsg.pose.pose.position.z;
    cloudInfo.initialGuessRoll = roll;
    cloudInfo.initialGuessPitch = pitch;
    cloudInfo.initialGuessYaw = yaw;

    cloudInfo.odomAvailable = true;

    // get end odometry at the end of the scan
    odomDeskewFlag = false;

    if (odomQueue.back().header.stamp.toSec() < timeScanEnd) {
      return;
    }

    nav_msgs::Odometry endOdomMsg;

    for (int i = 0; i < (int)odomQueue.size(); ++i) {
      endOdomMsg = odomQueue[i];

      if (ROS_TIME(&endOdomMsg) < timeScanEnd) {
        continue;
      } else {
        break;
      }
    }

    if (int(round(startOdomMsg.pose.covariance[0])) != int(round(
        endOdomMsg.pose.covariance[0])))
    {
      return;
    }

    Eigen::Affine3f transBegin = pcl::getTransformation(
      startOdomMsg.pose.pose.position.x, startOdomMsg.pose.pose.position.y,
      startOdomMsg.pose.pose.position.z, roll, pitch, yaw);

    tf::quaternionMsgToTF(endOdomMsg.pose.pose.orientation, orientation);
    tf::Matrix3x3(orientation).getRPY(roll, pitch, yaw);
    Eigen::Affine3f transEnd = pcl::getTransformation(
      endOdomMsg.pose.pose.position.x,
      endOdomMsg.pose.pose.position.y,
      endOdomMsg.pose.pose.position.z,
      roll, pitch, yaw);

    Eigen::Affine3f transBt = transBegin.inverse() * transEnd;

    float rollIncre, pitchIncre, yawIncre;
    pcl::getTranslationAndEulerAngles(
      transBt,
      odomIncreX, odomIncreY, odomIncreZ,
      rollIncre, pitchIncre, yawIncre);

    odomDeskewFlag = true;
  }

  Eigen::Vector3d findRotation(const double pointTime, const int imuPointerCur)
  {
    int imuPointerFront = 0;
    while (imuPointerFront < imuPointerCur) {
      if (pointTime < imuTime[imuPointerFront]) {
        break;
      }
      ++imuPointerFront;
    }

    if (pointTime > imuTime[imuPointerFront] || imuPointerFront == 0) {
      return imuRot[imuPointerFront];
    }

    const int imuPointerBack = imuPointerFront - 1;
    const double diff = imuTime[imuPointerFront] - imuTime[imuPointerBack];
    const double ratioFront = (pointTime - imuTime[imuPointerBack]) / diff;
    const double ratioBack = (imuTime[imuPointerFront] - pointTime) / diff;
    return imuRot[imuPointerFront] * ratioFront + imuRot[imuPointerBack] * ratioBack;
  }

  std::tuple<float, float, float> findPosition(double relTime)
  {
<<<<<<< HEAD
    float posXCur = 0;
    float posYCur = 0;
    float posZCur = 0;

=======
    if (cloudInfo.odomAvailable == false || odomDeskewFlag == false) {
      return {0.0, 0.0, 0.0};
    }

    float ratio = relTime / (timeScanEnd - timeScanCur);

    float posXCur = ratio * odomIncreX;
    float posYCur = ratio * odomIncreY;
    float posZCur = ratio * odomIncreZ;
>>>>>>> 201d3904
    return {posXCur, posYCur, posZCur};
  }

  PointType deskewPoint(const PointType & point, double relTime, const int imuPointerCur)
  {
    if (deskewFlag == -1 || cloudInfo.imuAvailable == false) {
      return point;
    }

    double pointTime = timeScanCur + relTime;

    const Eigen::Vector3d rotCur = findRotation(pointTime, imuPointerCur);
    const auto [posXCur, posYCur, posZCur] = findPosition(relTime);

    const Eigen::Affine3f transform = pcl::getTransformation(
      posXCur, posYCur, posZCur, rotCur(0), rotCur(1), rotCur(1)
    );

    if (firstPointFlag) {
      transStartInverse = transform.inverse();
      firstPointFlag = false;
    }

    // transform points to start
    Eigen::Affine3f transBt = transStartInverse * transform;

    Eigen::Vector3f p(point.x, point.y, point.z);

    const Eigen::Vector3f q = transBt * p;
    PointType newPoint;
    newPoint.x = q(0);
    newPoint.y = q(1);
    newPoint.z = q(2);
    newPoint.intensity = point.intensity;

    return newPoint;
  }

  void projectPointCloud(
    const std::vector<PointXYZIRT, Eigen::aligned_allocator<PointXYZIRT>> & points,
    const int imuPointerCur)
  {
    for (const PointXYZIRT & point : points) {
      PointType thisPoint;
      thisPoint.x = point.x;
      thisPoint.y = point.y;
      thisPoint.z = point.z;
      thisPoint.intensity = point.intensity;

      float range = pointDistance(thisPoint);
      if (range < lidarMinRange || range > lidarMaxRange) {
        continue;
      }

      int rowIdn = point.ring;
      if (rowIdn < 0 || rowIdn >= N_SCAN) {
        continue;
      }

      if (rowIdn % downsampleRate != 0) {
        continue;
      }

      float horizonAngle = atan2(thisPoint.x, thisPoint.y) * 180 / M_PI;

      static float ang_res_x = 360.0 / float(Horizon_SCAN);
      int columnIdn = -round((horizonAngle - 90.0) / ang_res_x) + Horizon_SCAN / 2;
      if (columnIdn >= Horizon_SCAN) {
        columnIdn -= Horizon_SCAN;
      }

      if (columnIdn < 0 || columnIdn >= Horizon_SCAN) {
        continue;
      }

      if (rangeMat.at<float>(rowIdn, columnIdn) != FLT_MAX) {
        continue;
      }

      rangeMat.at<float>(rowIdn, columnIdn) = range;

      int index = columnIdn + rowIdn * Horizon_SCAN;
      fullCloud->points[index] = deskewPoint(thisPoint, point.time, imuPointerCur);
    }
  }
};

int main(int argc, char ** argv)
{
  ros::init(argc, argv, "lio_sam");

  ImageProjection IP;

  ROS_INFO("\033[1;32m----> Image Projection Started.\033[0m");

  ros::MultiThreadedSpinner spinner(3);
  spinner.spin();

  return 0;
}<|MERGE_RESOLUTION|>--- conflicted
+++ resolved
@@ -509,12 +509,6 @@
 
   std::tuple<float, float, float> findPosition(double relTime)
   {
-<<<<<<< HEAD
-    float posXCur = 0;
-    float posYCur = 0;
-    float posZCur = 0;
-
-=======
     if (cloudInfo.odomAvailable == false || odomDeskewFlag == false) {
       return {0.0, 0.0, 0.0};
     }
@@ -524,7 +518,6 @@
     float posXCur = ratio * odomIncreX;
     float posYCur = ratio * odomIncreY;
     float posZCur = ratio * odomIncreZ;
->>>>>>> 201d3904
     return {posXCur, posYCur, posZCur};
   }
 
